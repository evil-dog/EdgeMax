#!/usr/bin/env perl
#
# **** License ****
# This program is free software; you can redistribute it and/or modify
# it under the terms of the GNU General Public License version 2 as
# published by the Free Software Foundation.
#
# This program is distributed in the hope that it will be useful, but
# WITHOUT ANY WARRANTY; without even the implied warranty of
# MERCHANTABILITY or FITNESS FOR A PARTICULAR PURPOSE.  See the GNU
# General Public License for more details.
#
# A copy of the GNU General Public License is available as
# '/usr/share/common-licenses/GPL' in the Debian GNU/Linux distribution
# or on the World Wide Web at `http://www.gnu.org/copyleft/gpl.html'.
# You can also obtain it by writing to the Free Software Foundation,
# Free Software Foundation, Inc., 51 Franklin St, Fifth Floor, Boston,
# MA 02110-1301, USA.
#
# Author: Neil Beadle
# Date: September 2015
# Description: Script for writing a unique sorted list of adserver and blacklisted fqdns to
# a file in dnsmasq format
#
# **** End License ****
<<<<<<< HEAD
my $version = 2.11;
=======
my $version = 2.5;
>>>>>>> fd08890f

use diagnostics;
use integer;
use strict;
use warnings;
use lib '/opt/vyatta/share/perl5/';
use Getopt::Long;
use Vyatta::Config;
use Vyatta::ConfigMgmt;
use XorpConfigParser;

use constant blacklist => 'blacklist';
use constant url       => 'url';
use constant regex     => 'regex';
use constant exclude   => 'exclude';

my @blacklist      = ();
my $ref_blst       = \@blacklist;
my @exclusions     = ();
my $ref_excs       = \@exclusions;
my @blacklist_urls = ();
my $ref_urls       = \@blacklist_urls;
my @blacklist_rgxs = ();
my $ref_rgxs       = \@blacklist_rgxs;

my $dnsmasq = "/etc/init.d/dnsmasq";

# The IP address below should point to the IP of your router/pixelserver or to 0.0.0.0
# 0.0.0.0 is easy and doesn't require much from the router
my $black_hole_ip;
my $ref_bhip       = \$black_hole_ip;
my $blacklist_file = "/etc/dnsmasq.d/dnsmasq.blacklist.conf";
my $cfg_file;
my $ref_mode;
my $i       = 0;
my $counter = \$i;
my $list;
my $line;

my @debug;

sub cmd_line {
    my $cmdmode = \$ref_mode;
    my $in_cli;
    my $print_ver;
    my $std_alone;

    GetOptions(
        "cfg-file=s" => \$cfg_file,
        "in-cli!"    => \$in_cli,
        "std-alone!" => \$std_alone,
        "version!"   => \$print_ver
        )
        or print(
        "Valid options: --in-cli | --std-alone | --version | --cfg_file <filename>\n"
        ) and exit 0;

    if ( defined($std_alone) ) {
        $$cmdmode = "std-alone";
    }
    elsif ( defined($in_cli) ) {
        $$cmdmode = "in-cli";
    }
    elsif ( defined($cfg_file) ) {
        $$cmdmode = "cfg-file";
        if ( !-f $cfg_file ) {
            print("$cfg_file doesn't exist!\n");
            exit 0;
        }
    }
    else {
        $$cmdmode = "ex-cli";
    }

    if ( defined($print_ver) ) {
        printf( "%s version: %.2f\n", $0, $version );
        exit 0;
    }
}

sub sendit {
    my ( $listref, $lineref ) = @_;
    my ( $list, $line ) = ( $$listref, $$lineref );
    if ( defined($line) ) {
        for ($list) {
            /blacklist/ and push( @$ref_blst, "address=/$line/$$ref_bhip\n" ),
                last;
            /url/     and push( @$ref_urls, $line ), last;
            /regex/   and push( @$ref_rgxs, $line ), last;
            /exclude/ and push( @$ref_excs, $line ), last;
        }
    }
}

sub uniq {
    my $ref = shift;
    my %hash = map { $_ => 1 } @$ref;
    @$ref = ( sort keys(%hash) );
}

sub write_list($$) {
    my $fh;
    my ( $file, $list ) = @_;
    open( $fh, '>', $$file ) or die "Could not open file: '$file' $!";
    print $fh (@$list);
    close($fh);
}

sub cfg_none {
    $$ref_bhip = "0.0.0.0";
    # Source urls for blacklisted adservers and malware servers
    @$ref_urls = (
        qw|
            http://winhelp2002.mvps.org/hosts.txt
            http://someonewhocares.org/hosts/zero/
            http://pgl.yoyo.org/adservers/serverlist.php?hostformat=dnsmasq&showintro=0&mimetype=plaintext
            http://www.malwaredomainlist.com/hostslist/hosts.txt|
    );

    # regexs strings that will only the return the FQDN or hostname
    @$ref_rgxs = (
        '^0\.0\.0\.0\s([-a-z0-9_.]+).*',
        '^127\.0\.0\.1\s\s\b([-a-z0-9_\.]*)\b[\s]{0,1}',
        '^address=/\b([-a-z0-9_\.]+)\b/127\.0\.0\.1'
    );

    # Exclude our own good hosts
    @$ref_excs = (
        qw|
            localhost
            msdn.com
            appleglobal.112.2o7.net
            cdn.visiblemeasures.com
            hb.disney.go.com
            googleadservices.com
            hulu.com
            static.chartbeat.com
            survey.112.2o7.net|
    );

    # Include our own bad hosts
    my $badhost = "beap.gemini.yahoo.com";
    sendit( \blacklist, \$badhost );
    return 1;
}

sub isblacklist {
    my $config = new Vyatta::Config;
    my $blklst_exists;
    my $bool = 0;
    $config->setLevel("service dns forwarding");
    if ( $ref_mode eq "in-cli" ) {
        $blklst_exists = $config->exists("blacklist");
    }
    else {
        $blklst_exists = $config->existsOrig("blacklist");
    }
    if ( defined($blklst_exists) ) {
        $bool = 1;
    }
    else {
        $bool = 0;
    }
    return $bool;
}

sub cfg_active {
    my ( @sources, $source, @includes, $include, @excludes, $exclude );
    my $config = new Vyatta::Config;

    if (isblacklist) {
        if ( $ref_mode eq "in-cli" ) {
            $config->setLevel('service dns forwarding blacklist');
<<<<<<< HEAD
            @includes = $config->returnValues('include');
            @excludes = $config->returnValues('exclude');
            @sources  = $config->listNodes('source');
            $black_hole_ip = $config->returnValue('blackhole') // $black_hole_ip;
        }
        else {
            $config->setLevel('service dns forwarding blacklist');
            @includes = $config->returnOrigValues('include');
            @excludes = $config->returnOrigValues('exclude');
            @sources  = $config->listOrigNodes('source');
            $black_hole_ip = $config->returnValue('blackhole') // $black_hole_ip;
=======
            @includes  = $config->returnValues('include');
            @excludes  = $config->returnValues('exclude');
            @sources   = $config->listNodes('source');
            $$ref_bhip = $config->returnValue('blackhole') // "0.0.0.0";
        }
        else {
            $config->setLevel('service dns forwarding blacklist');
            @includes  = $config->returnOrigValues('include');
            @excludes  = $config->returnOrigValues('exclude');
            @sources   = $config->listOrigNodes('source');
            $$ref_bhip = $config->returnOrigValue('blackhole') // "0.0.0.0";
>>>>>>> fd08890f
        }

        foreach $include (@includes) {
            sendit( \blacklist, \$include );
        }

        foreach $exclude (@excludes) {
            sendit( \exclude, \$exclude );
        }

        foreach $source (@sources) {
            $config->setLevel(
                "service dns forwarding blacklist source $source");
            if ( $ref_mode eq "in-cli" ) {
                sendit( \url,   \$config->returnValue('url') );
                sendit( \regex, \$config->returnValue('regex') );
            }
            else {
                sendit( \url,   \$config->returnOrigValue('url') );
                sendit( \regex, \$config->returnOrigValue('regex') );
            }
        }
    }
    else {
        return 0;
    }
    return 1;
}

sub cfg_file {
    my $mode = $ref_mode
        ; # not yet sure why $cmdmode ends up undef after this sub, so preserving it
    my $rgx_url = qr/^url\s+(.*)$/;
    my $rgx_re  = qr/^regex\s["{0,1}](.*)["{0,1}].*$/;
    my $xcp     = new XorpConfigParser();
    $xcp->parse($cfg_file);

    my $hashBlacklist
        = $xcp->get_node( [ 'service', 'dns', 'forwarding', 'blacklist' ] );

    if ( defined($hashBlacklist) ) {
        my $hashBlacklistChildren = $hashBlacklist->{'children'};
        my @excludes = $xcp->copy_multis( $hashBlacklistChildren, 'exclude' );
        my @includes = $xcp->copy_multis( $hashBlacklistChildren, 'include' );
        my @sources  = $xcp->copy_multis( $hashBlacklistChildren, 'source' );

        for ( my $i = 0; $i < @{ $hashBlacklist->{'children'} }; $i++ ) {
            for ( $hashBlacklist->{'children'}[$i]{'name'} ) {
                /^blackhole\s(.*)$/ and $$ref_bhip = $1 // "0.0.0.0";
            }

        }

        foreach my $multiBlacklistExclude (@excludes) {
            sendit( \exclude, \$multiBlacklistExclude->{'name'} );
        }

        foreach my $multiBlacklistInclude (@includes) {
            sendit( \blacklist, \$multiBlacklistInclude->{'name'} );
        }

        foreach my $multiBlacklistSource (@sources) {
            my $hashSource = $xcp->get_node(
                [   'service', 'dns', 'forwarding', 'blacklist',
                    "source $multiBlacklistSource->{'name'}"
                ]
            );

            my $hashSourceChildren = $hashSource->{'children'};

            foreach my $node (@$hashSourceChildren) {
                for ( $node->{'name'} ) {
                    /$rgx_url/
                        and sendit( \url, \$1 ), last;
                    /$rgx_re/
                        and sendit( \regex, \$1 ), last;
                }
            }
        }
    }
    else {
        return 0;
    }
    $ref_mode
        = $mode;   # restoring $cmdmode as this sub is clobbering it somewhere
    return 1;
}

sub get_blklist_cfg {

    # Make sure localhost is in the whitelist of exclusions
    my $exclude = 'localhost';
    sendit( \exclude, \$exclude );

    for ($ref_mode) {
        m/ex-cli|in-cli/ and cfg_active, last;
        m/cfg-file/      and cfg_file,   last;
        m/std-alone/     and cfg_none,   last;
    }
}

sub update_blacklist {
    get_blklist_cfg;
    my $mode  = \$ref_mode;
    my $entry = " - Entries processed: ";
    uniq($ref_excs);
    uniq($ref_rgxs);

    my $exclude = join( "|", @$ref_excs );
    my $regex   = join( "|", @$ref_rgxs );
    my $strmregex = qr/^\s+|\s+$|\n|\r|^#.*$/;

    $exclude = qr/$exclude/;
    $regex   = qr/$regex/;

    # Get blacklist and convert the hosts file into a dnsmasq.conf format
    # file. Be paranoid and replace every IP address with $black_hole_ip.
    # We only want the actual blacklist, so we can prepend our own hosts.
    # $black_hole_ip="0.0.0.0" saves router CPU cycles and is more efficient
    if ( !@$ref_urls == 0 ) {
        foreach my $url (@$ref_urls) {
            if ( $url =~ m|^http://| ) {
                my %hash = map {
<<<<<<< HEAD
                    (my $val = lc($_)) =~ s/^\s+|\s+$|\n|\r//g;
                    $val => 1;
                } qx(curl -s $url);
                my @content = keys %hash;
=======
                    ( my $val = lc($_) ) =~ s/$strmregex//g;
                    $val => 1;
                } qx(curl -s $url);
                my @content = keys %hash;
                print $entry, $$counter if $$mode ne "ex-cli";
>>>>>>> fd08890f

                for my $line (@content) {
                    for ($line) {
                        length($_) < 1 and last;
                        !defined       and last;
                        /$exclude/     and last;
                        /$regex/ and sendit( \blacklist, \$1 ),
                            push( @debug, $line . "\n" ), $$counter++, last;
                    }
                    print "\b" x length( $entry . $$counter )
                        if $$mode ne "ex-cli";
                }
            }
        }
    }
}

# main()

cmd_line;
update_blacklist;
uniq($ref_blst);
@$ref_blst = sort(@$ref_blst);
write_list( \$blacklist_file, $ref_blst );

my $debug_file = "/tmp/debug.txt";

write_list( \$debug_file, \@debug );

printf( "Entries processed %d - unique records: %d \n",
    $$counter, scalar(@$ref_blst) )
    if $ref_mode ne "ex-cli";

system("$dnsmasq force-reload") if $ref_mode ne "in-cli";
<|MERGE_RESOLUTION|>--- conflicted
+++ resolved
@@ -23,11 +23,7 @@
 # a file in dnsmasq format
 #
 # **** End License ****
-<<<<<<< HEAD
-my $version = 2.11;
-=======
 my $version = 2.5;
->>>>>>> fd08890f
 
 use diagnostics;
 use integer;
@@ -57,7 +53,7 @@
 
 # The IP address below should point to the IP of your router/pixelserver or to 0.0.0.0
 # 0.0.0.0 is easy and doesn't require much from the router
-my $black_hole_ip;
+my $black_hole_ip = '0.0.0.0';
 my $ref_bhip       = \$black_hole_ip;
 my $blacklist_file = "/etc/dnsmasq.d/dnsmasq.blacklist.conf";
 my $cfg_file;
@@ -138,6 +134,7 @@
 
 sub cfg_none {
     $$ref_bhip = "0.0.0.0";
+
     # Source urls for blacklisted adservers and malware servers
     @$ref_urls = (
         qw|
@@ -201,19 +198,6 @@
     if (isblacklist) {
         if ( $ref_mode eq "in-cli" ) {
             $config->setLevel('service dns forwarding blacklist');
-<<<<<<< HEAD
-            @includes = $config->returnValues('include');
-            @excludes = $config->returnValues('exclude');
-            @sources  = $config->listNodes('source');
-            $black_hole_ip = $config->returnValue('blackhole') // $black_hole_ip;
-        }
-        else {
-            $config->setLevel('service dns forwarding blacklist');
-            @includes = $config->returnOrigValues('include');
-            @excludes = $config->returnOrigValues('exclude');
-            @sources  = $config->listOrigNodes('source');
-            $black_hole_ip = $config->returnValue('blackhole') // $black_hole_ip;
-=======
             @includes  = $config->returnValues('include');
             @excludes  = $config->returnValues('exclude');
             @sources   = $config->listNodes('source');
@@ -225,7 +209,6 @@
             @excludes  = $config->returnOrigValues('exclude');
             @sources   = $config->listOrigNodes('source');
             $$ref_bhip = $config->returnOrigValue('blackhole') // "0.0.0.0";
->>>>>>> fd08890f
         }
 
         foreach $include (@includes) {
@@ -349,18 +332,11 @@
         foreach my $url (@$ref_urls) {
             if ( $url =~ m|^http://| ) {
                 my %hash = map {
-<<<<<<< HEAD
-                    (my $val = lc($_)) =~ s/^\s+|\s+$|\n|\r//g;
-                    $val => 1;
-                } qx(curl -s $url);
-                my @content = keys %hash;
-=======
                     ( my $val = lc($_) ) =~ s/$strmregex//g;
                     $val => 1;
                 } qx(curl -s $url);
                 my @content = keys %hash;
                 print $entry, $$counter if $$mode ne "ex-cli";
->>>>>>> fd08890f
 
                 for my $line (@content) {
                     for ($line) {
